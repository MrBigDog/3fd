--- conflicted
+++ resolved
@@ -283,8 +283,6 @@
     <ClCompile Include="utils_arrayofbits.cpp">
       <Filter>Source Files\utilities</Filter>
     </ClCompile>
-<<<<<<< HEAD
-=======
     <ClCompile Include="gc_arrayofedges.cpp">
       <Filter>Source Files\GC</Filter>
     </ClCompile>
@@ -293,8 +291,6 @@
     </ClCompile>
     <ClCompile Include="gc_vertexstore.cpp">
       <Filter>Source Files\GC</Filter>
-    </ClCompile>
->>>>>>> 2c26cb16
   </ItemGroup>
   <ItemGroup>
     <Xml Include="config3fd-template.xml">
